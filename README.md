--- conflicted
+++ resolved
@@ -20,8 +20,6 @@
 In the absence of a standard for third party devices, vendors often have to write and maintain multiple plugins for different runtimes or even directly contribute vendor specific code in the runtime.
 Additionally runtimes don't uniformly expose a plugin system (or even expose a plugin system at all) leading to duplication of the functionality in higher level abstractions (such as Kubernetes device plugins).
 
-<<<<<<< HEAD
-=======
 ## How does CDI work?
 
 For CDI to work the following needs to be done:
@@ -36,7 +34,6 @@
 - Container runtime should be able to find CDI file by the device name
   and update container config using CDI file content.
 
->>>>>>> 221a03d1
 ## How to configure CDI?
 
 ### CRI-O configuration
@@ -63,15 +60,12 @@
 
 Remember to restart containerd for any configuration changes to take effect.
 
-<<<<<<< HEAD
-=======
 ### Podman configuration
 
 [podman](https://github.com/containers/podman) does not require any specific configuration to enable CDI support and processes specified `--device` flags directly. If fully-qualified device selectors (e.g. `vendor.com/device=myDevice`) are included the CDI specifications at the default location (`/etc/cdi` and `/var/run/cdi`) are checked for matching devices.
 
 *Note:* Although initial support was added in [`v3.2.0`](https://github.com/containers/podman/releases/tag/v3.2.0) this was updated for the tagged `v0.3.0` CDI spec in [`v4.1.0-rc.1`](https://github.com/containers/podman/releases/tag/v4.1.0-rc1) with [commit a234e4e](https://github.com/containers/podman/commit/a234e4e19662e172472877ce69523f4afea5c12e).
 
->>>>>>> 221a03d1
 ## Examples
 ```bash
 $ mkdir /etc/cdi
